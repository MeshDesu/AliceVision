--- conflicted
+++ resolved
@@ -129,67 +129,13 @@
     uchar4 maskColorRgb,
     bool verbose);
 
-<<<<<<< HEAD
-=======
 void ps_computeNormalMap(
-  CudaArray<uchar4, 2>** ps_texs_arr,
-  CudaHostMemoryHeap<float3, 2>* normalMap_hmh,
-  CudaHostMemoryHeap<float, 2>* depthMap_hmh,
-  const cameraStruct& camera,
-  int width, int height,
-  int scale,
-  int CUDAdeviceNo,
-  int ncamsAllocated,
-  int scales,
-  int wsh,
-  bool verbose,
-  float gammaC, float gammaP);
-
-#if 0
-void ps_smoothDepthMap(
-    CudaArray<uchar4, 2>** ps_texs_arr,
-    CudaHostMemoryHeap<float, 2>* depthMap_hmh,
-    cameraStruct** cams,
-    int width, int height,
-    int scale,
-    int CUDAdeviceNo,
-    int ncamsAllocated,
-    int scales,
-    int wsh,
-    bool verbose,
+    Pyramids& ps_texs_arr,
+    CudaHostMemoryHeap<float3, 2>& normalMap_hmh,
+    CudaHostMemoryHeap<float, 2>& depthMap_hmh,
+    const CameraStruct& camera, int width, int height,
+    int scale, int ncamsAllocated, int scales, int wsh, bool verbose,
     float gammaC, float gammaP);
 
-void ps_filterDepthMap(
-    CudaArray<uchar4, 2>** ps_texs_arr,
-    CudaHostMemoryHeap<float, 2>* depthMap_hmh,
-    cameraStruct** cams,
-    int width, int height,
-    int scale,
-    int CUDAdeviceNo,
-    int ncamsAllocated,
-    int scales,
-    int wsh,
-    bool verbose,
-    float gammaC,
-    float minCostThr);
-
-void ps_alignSourceDepthMapToTarget(
-    CudaArray<uchar4, 2>** ps_texs_arr,
-    CudaHostMemoryHeap<float, 2>* sourceDepthMap_hmh,
-    CudaHostMemoryHeap<float, 2>* targetDepthMap_hmh,
-    cameraStruct** cams,
-    int width, int height,
-    int scale,
-    int CUDAdeviceNo,
-    int ncamsAllocated,
-    int scales,
-    int wsh,
-    bool verbose,
-    float gammaC,
-    float maxPixelSizeDist);
-
-#endif
-
->>>>>>> fab176e6
 } // namespace depthMap
 } // namespace aliceVision
